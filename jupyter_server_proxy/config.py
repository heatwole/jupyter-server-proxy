--- conflicted
+++ resolved
@@ -43,40 +43,13 @@
         "new_browser_tab",
         "request_headers_override",
         "rewrite_response",
-<<<<<<< HEAD
+        "update_last_activity",
         "websockify",
     ],
 )
 
 
 def _make_proxy_handler(sp: ServerProcess):
-=======
-        "update_last_activity",
-    ],
-)
-
-
-def _make_namedproxy_handler(sp: ServerProcess):
-    class _Proxy(NamedLocalProxyHandler):
-        def __init__(self, *args, **kwargs):
-            super().__init__(*args, **kwargs)
-            self.name = sp.name
-            self.proxy_base = sp.name
-            self.absolute_url = sp.absolute_url
-            self.port = sp.port
-            self.unix_socket = sp.unix_socket
-            self.mappath = sp.mappath
-            self.rewrite_response = sp.rewrite_response
-            self.update_last_activity = sp.update_last_activity
-
-        def get_request_headers_override(self):
-            return self._realize_rendered_template(sp.request_headers_override)
-
-    return _Proxy
-
-
-def _make_supervisedproxy_handler(sp: ServerProcess):
->>>>>>> 234a1927
     """
     Create an appropriate handler with given parameters
     """
@@ -186,13 +159,10 @@
             "rewrite_response",
             tuple(),
         ),
-<<<<<<< HEAD
-        websockify=server_process_config.get("websockify", False),
-=======
         update_last_activity=server_process_config.get(
             "update_last_activity", True
         ),
->>>>>>> 234a1927
+        websockify=server_process_config.get("websockify", False),
     )
 
 
@@ -313,18 +283,15 @@
             instead of "dogs not allowed".
 
             Defaults to the empty tuple ``tuple()``.
-<<<<<<< HEAD
+ 
+          update_last_activity
+            Will cause the proxy to report activity back to jupyter server.
 
           websockify
             Proxy websocket requests as a TCP (or unix socket) stream.
             In this mode, only websockets are handled, and messages are sent to the backend,
             equivalent to running a websockify layer (https://github.com/novnc/websockify).
             All other HTTP requests return 405.
-=======
- 
-          update_last_activity
-            Will cause the proxy to report activity back to jupyter server.
->>>>>>> 234a1927
         """,
         config=True,
     )
